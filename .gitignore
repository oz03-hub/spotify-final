__pycache__/
dataset*/
venv/
<<<<<<< HEAD
model/
=======
.DS_Store
>>>>>>> ba292156
<|MERGE_RESOLUTION|>--- conflicted
+++ resolved
@@ -1,8 +1,5 @@
 __pycache__/
 dataset*/
 venv/
-<<<<<<< HEAD
-model/
-=======
 .DS_Store
->>>>>>> ba292156
+model/