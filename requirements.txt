ipykernel
tqdm
pandas
numpy
orjson
implicit
nltk
scipy
scikit-learn
<<<<<<< HEAD
sentence-transformers
=======
xgboost
>>>>>>> e84a3718
<|MERGE_RESOLUTION|>--- conflicted
+++ resolved
@@ -7,8 +7,6 @@
 nltk
 scipy
 scikit-learn
-<<<<<<< HEAD
 sentence-transformers
-=======
-xgboost
->>>>>>> e84a3718
+
+xgboost